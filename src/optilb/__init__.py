--- conflicted
+++ resolved
@@ -3,11 +3,13 @@
 from __future__ import annotations
 
 from .core import Constraint, DesignPoint, DesignSpace, OptResult
-<<<<<<< HEAD
-from .exceptions import EvaluationBudgetExceeded, MissingDependencyError, OptilbError
-=======
-from .exceptions import UnknownObjectiveError, UnknownOptimizerError
->>>>>>> bc09dd7c
+from .exceptions import (
+    EvaluationBudgetExceeded,
+    MissingDependencyError,
+    OptilbError,
+    UnknownObjectiveError,
+    UnknownOptimizerError,
+)
 from .objectives import get_objective
 from .optimizers import (
     BFGSOptimizer,
